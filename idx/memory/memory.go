package memory

import (
	"flag"
	"fmt"
	"regexp"
	"sort"
	"strings"
	"sync"
	"time"

	"github.com/grafana/metrictank/errors"
	"github.com/grafana/metrictank/idx"
	"github.com/grafana/metrictank/mdata"
	"github.com/grafana/metrictank/stats"
	"github.com/raintank/worldping-api/pkg/log"
	"github.com/rakyll/globalconf"
	"gopkg.in/raintank/schema.v1"
)

var (
	// metric idx.memory.update is the number of updates to the memory idx
	statUpdate = stats.NewCounter32("idx.memory.ops.update")
	// metric idx.memory.add is the number of additions to the memory idx
	statAdd = stats.NewCounter32("idx.memory.ops.add")
	// metric idx.memory.add is the duration of a (successful) add of a metric to the memory idx
	statAddDuration = stats.NewLatencyHistogram15s32("idx.memory.add")
	// metric idx.memory.update is the duration of (successful) update of a metric to the memory idx
	statUpdateDuration = stats.NewLatencyHistogram15s32("idx.memory.update")
	// metric idx.memory.get is the duration of a get of one metric in the memory idx
	statGetDuration = stats.NewLatencyHistogram15s32("idx.memory.get")
	// metric idx.memory.list is the duration of memory idx listings
	statListDuration = stats.NewLatencyHistogram15s32("idx.memory.list")
	// metric idx.memory.find is the duration of memory idx find
	statFindDuration = stats.NewLatencyHistogram15s32("idx.memory.find")
	// metric idx.memory.delete is the duration of a delete of one or more metrics from the memory idx
	statDeleteDuration = stats.NewLatencyHistogram15s32("idx.memory.delete")
	// metric idx.memory.prune is the duration of successful memory idx prunes
	statPruneDuration = stats.NewLatencyHistogram15s32("idx.memory.prune")

	// metric idx.memory.filtered is number of series that have been excluded from responses due to their lastUpdate property
	statFiltered = stats.NewCounter32("idx.memory.filtered")

	// metric idx.metrics_active is the number of currently known metrics in the index
	statMetricsActive = stats.NewGauge32("idx.metrics_active")

	Enabled         bool
	matchCacheSize  int
	TagSupport      bool
	TagQueryWorkers int // number of workers to spin up when evaluation tag expressions
)

func ConfigSetup() {
	memoryIdx := flag.NewFlagSet("memory-idx", flag.ExitOnError)
	memoryIdx.BoolVar(&Enabled, "enabled", false, "")
	memoryIdx.BoolVar(&TagSupport, "tag-support", false, "enables/disables querying based on tags")
	memoryIdx.IntVar(&TagQueryWorkers, "tag-query-workers", 50, "number of workers to spin up to evaluate tag queries")
	memoryIdx.IntVar(&matchCacheSize, "match-cache-size", 1000, "size of regular expression cache in tag query evaluation")
	globalconf.Register("memory-idx", memoryIdx)
}

type Tree struct {
	Items map[string]*Node // key is the full path of the node.
}

type IdSet map[idx.MetricID]struct{} // set of ids

func (ids IdSet) String() string {
	var res string
	for id := range ids {
		if len(res) > 0 {
			res += " "
		}
		res += id.String()
	}
	return res

}

type TagValue map[string]IdSet    // value -> set of ids
type TagIndex map[string]TagValue // key -> list of values

func (t *TagIndex) addTagId(name, value string, id idx.MetricID) {
	ti := *t
	if _, ok := ti[name]; !ok {
		ti[name] = make(TagValue)
	}
	if _, ok := ti[name][value]; !ok {
		ti[name][value] = make(IdSet)
	}
	ti[name][value][id] = struct{}{}
}

func (t *TagIndex) delTagId(name, value string, id idx.MetricID) {
	ti := *t

	delete(ti[name][value], id)

	if len(ti[name][value]) == 0 {
		delete(ti[name], value)
		if len(ti[name]) == 0 {
			delete(ti, name)
		}
	}
}

// org id -> nameWithTags -> Set of references to schema.MetricDefinition
// nameWithTags is the name plus all tags in the <name>;<tag>=<value>... format.
type defByTagSet map[int]map[string]map[*schema.MetricDefinition]struct{}

func (defs defByTagSet) add(def *schema.MetricDefinition) {
	var orgDefs map[string]map[*schema.MetricDefinition]struct{}
	var ok bool
	if orgDefs, ok = defs[def.OrgId]; !ok {
		orgDefs = make(map[string]map[*schema.MetricDefinition]struct{})
		defs[def.OrgId] = orgDefs
	}

	fullName := def.NameWithTags()
	if _, ok = orgDefs[fullName]; !ok {
		orgDefs[fullName] = make(map[*schema.MetricDefinition]struct{}, 1)
	}
	orgDefs[fullName][def] = struct{}{}
}

func (defs defByTagSet) del(def *schema.MetricDefinition) {
	var orgDefs map[string]map[*schema.MetricDefinition]struct{}
	var ok bool
	if orgDefs, ok = defs[def.OrgId]; !ok {
		return
	}

	fullName := def.NameWithTags()
	delete(orgDefs[fullName], def)

	if len(orgDefs[fullName]) == 0 {
		delete(orgDefs, fullName)
	}

	if len(orgDefs) == 0 {
		delete(defs, def.OrgId)
	}
}

func (defs defByTagSet) defs(id int, fullName string) map[*schema.MetricDefinition]struct{} {
	var orgDefs map[string]map[*schema.MetricDefinition]struct{}
	var ok bool
	if orgDefs, ok = defs[id]; !ok {
		return nil
	}

	return orgDefs[fullName]
}

type Node struct {
	Path     string
	Children []string
	Defs     []string
}

func (n *Node) HasChildren() bool {
	return len(n.Children) > 0
}

func (n *Node) Leaf() bool {
	return len(n.Defs) > 0
}

func (n *Node) String() string {
	if n.Leaf() {
		return fmt.Sprintf("leaf - %s", n.Path)
	}
	return fmt.Sprintf("branch - %s", n.Path)
}

// Implements the the "MetricIndex" interface
type MemoryIdx struct {
	sync.RWMutex

	// used for both hierarchy and tag index, so includes all MDs, with
	// and without tags. It also mixes all orgs into one flat map.
	defById map[string]*idx.Archive // by ID string

	// used by hierarchy index only
	tree map[int]*Tree // by orgId

	// used by tag index
	defByTagSet defByTagSet
	tags        map[int]TagIndex // by orgId
}

func New() *MemoryIdx {
	return &MemoryIdx{
		defById:     make(map[string]*idx.Archive),
		defByTagSet: make(defByTagSet),
		tree:        make(map[int]*Tree),
		tags:        make(map[int]TagIndex),
	}
}

func (m *MemoryIdx) Init() error {
	return nil
}

func (m *MemoryIdx) Stop() {
	return
}

func (m *MemoryIdx) AddOrUpdate(data *schema.MetricData, partition int32) idx.Archive {
	pre := time.Now()
	m.Lock()
	defer m.Unlock()
	existing, ok := m.defById[data.Id]
	if ok {
		log.Debug("metricDef with id %s already in index.", data.Id)
		existing.LastUpdate = data.Time
		existing.Partition = partition
		statUpdate.Inc()
		statUpdateDuration.Value(time.Since(pre))
		return *existing
	}

	def := schema.MetricDefinitionFromMetricData(data)
	def.Partition = partition
	archive := m.add(def)
	statMetricsActive.Inc()
	statAddDuration.Value(time.Since(pre))

	if TagSupport {
		m.indexTags(def)
	}

	return archive
}

func (m *MemoryIdx) Update(entry idx.Archive) {
	m.Lock()
	defer m.Unlock()
	if _, ok := m.defById[entry.Id]; !ok {
		return
	}
	*(m.defById[entry.Id]) = entry
}

// indexTags reads the tags of a given metric definition and creates the
// corresponding tag index entries to refer to it. It assumes a lock is
// already held.
func (m *MemoryIdx) indexTags(def *schema.MetricDefinition) {
	tags, ok := m.tags[def.OrgId]
	if !ok {
		tags = make(TagIndex)
		m.tags[def.OrgId] = tags
	}

	id, err := idx.NewMetricIDFromString(def.Id)
	if err != nil {
		// should never happen because all IDs in the index must have
		// a valid format
		invalidId.Inc()
		log.Error(3, "memory-idx: ID %q has invalid format", def.Id)
		return
	}

	for _, tag := range def.Tags {
		tagSplits := strings.SplitN(tag, "=", 2)
		if len(tagSplits) < 2 {
			// should never happen because every tag in the index
			// must have a valid format
			invalidTag.Inc()
			log.Error(3, "memory-idx: Tag %q of id %q has an invalid format", tag, def.Id)
			continue
		}

		tagName := tagSplits[0]
		tagValue := tagSplits[1]
		tags.addTagId(tagName, tagValue, id)
	}
	tags.addTagId("name", def.Name, id)

	m.defByTagSet.add(def)
}

// deindexTags takes a given metric definition and removes all references
// to it from the tag index. It assumes a lock is already held.
// a return value of "false" means there was an error and the deindexing was
// unsuccessful, "true" means the indexing was at least partially or completely
// successful
func (m *MemoryIdx) deindexTags(tags TagIndex, def *schema.MetricDefinition) bool {
	id, err := idx.NewMetricIDFromString(def.Id)
	if err != nil {
		// should never happen because all IDs in the index must have
		// a valid format
		invalidId.Inc()
		log.Error(3, "memory-idx: ID %q has invalid format", def.Id)
		return false
	}

	for _, tag := range def.Tags {
		tagSplits := strings.SplitN(tag, "=", 2)
		if len(tagSplits) < 2 {
			// should never happen because every tag in the index
			// must have a valid format
			invalidTag.Inc()
			log.Error(3, "memory-idx: Tag %q of id %q has an invalid format", tag, def.Id)
			continue
		}

		tagName := tagSplits[0]
		tagValue := tagSplits[1]
		tags.delTagId(tagName, tagValue, id)
	}

	tags.delTagId("name", def.Name, id)

	m.defByTagSet.del(def)

	return true
}

// Used to rebuild the index from an existing set of metricDefinitions.
func (m *MemoryIdx) Load(defs []schema.MetricDefinition) int {
	m.Lock()
	defer m.Unlock()
	var pre time.Time
	var num int
	for i := range defs {
		def := &defs[i]
		pre = time.Now()
		if _, ok := m.defById[def.Id]; ok {
			continue
		}

		m.add(def)

		if TagSupport {
			m.indexTags(def)
		}

		// as we are loading the metricDefs from a persistent store, set the lastSave
		// to the lastUpdate timestamp.  This wont exactly match the true lastSave Timstamp,
		// but it will be close enough and it will always be true that the lastSave was at
		// or after this time.  For metrics that are sent at or close to real time (the typical
		// use case), then the value will be within a couple of seconds of the true lastSave.
		m.defById[def.Id].LastSave = uint32(def.LastUpdate)
		num++
		statMetricsActive.Inc()
		statAddDuration.Value(time.Since(pre))
	}
	return num
}

func (m *MemoryIdx) add(def *schema.MetricDefinition) idx.Archive {
	path := def.NameWithTags()

	schemaId, _ := mdata.MatchSchema(def.Name, def.Interval)
	aggId, _ := mdata.MatchAgg(def.Name)
	sort.Strings(def.Tags)
	archive := &idx.Archive{
		MetricDefinition: *def,
		SchemaId:         schemaId,
		AggId:            aggId,
	}

	if TagSupport && len(def.Tags) > 0 {
		if _, ok := m.defById[def.Id]; !ok {
			m.defById[def.Id] = archive
			statAdd.Inc()
			log.Debug("memory-idx: adding %s to DefById", path)
		}
		return *archive
	}

	//first check to see if a tree has been created for this OrgId
	tree, ok := m.tree[def.OrgId]
	if !ok || len(tree.Items) == 0 {
		log.Debug("memory-idx: first metricDef seen for orgId %d", def.OrgId)
		root := &Node{
			Path:     "",
			Children: make([]string, 0),
			Defs:     make([]string, 0),
		}
		m.tree[def.OrgId] = &Tree{
			Items: map[string]*Node{"": root},
		}
		tree = m.tree[def.OrgId]
	} else {
		// now see if there is an existing branch or leaf with the same path.
		// An existing leaf is possible if there are multiple metricDefs for the same path due
		// to different tags or interval
		if node, ok := tree.Items[path]; ok {
			log.Debug("memory-idx: existing index entry for %s. Adding %s to Defs list", path, def.Id)
			node.Defs = append(node.Defs, def.Id)
			m.defById[def.Id] = archive
			statAdd.Inc()
			return *archive
		}
	}

	pos := strings.LastIndex(path, ".")

	// now walk backwards through the node path to find the first branch which exists that
	// this path extends.
	prevPos := len(path)
	for pos != -1 {
		branch := path[:pos]
		prevNode := path[pos+1 : prevPos]
		if n, ok := tree.Items[branch]; ok {
			log.Debug("memory-idx: adding %s as child of %s", prevNode, n.Path)
			n.Children = append(n.Children, prevNode)
			break
		}

		log.Debug("memory-idx: creating branch %s with child %s", branch, prevNode)
		tree.Items[branch] = &Node{
			Path:     branch,
			Children: []string{prevNode},
			Defs:     make([]string, 0),
		}

		prevPos = pos
		pos = strings.LastIndex(branch, ".")
	}

	if pos == -1 {
		// need to add to the root node.
		branch := path[:prevPos]
		log.Debug("memory-idx: no existing branches found for %s.  Adding to the root node.", branch)
		n := tree.Items[""]
		n.Children = append(n.Children, branch)
	}

	// Add leaf node
	log.Debug("memory-idx: creating leaf %s", path)
	tree.Items[path] = &Node{
		Path:     path,
		Children: []string{},
		Defs:     []string{def.Id},
	}
	m.defById[def.Id] = archive
	statAdd.Inc()

	return *archive
}

func (m *MemoryIdx) Get(id string) (idx.Archive, bool) {
	pre := time.Now()
	m.RLock()
	defer m.RUnlock()
	def, ok := m.defById[id]
	statGetDuration.Value(time.Since(pre))
	if ok {
		return *def, ok
	}
	return idx.Archive{}, ok
}

// GetPath returns the node under the given org and path.
// this is an alternative to Find for when you have a path, not a pattern, and want to lookup in a specific org tree only.
func (m *MemoryIdx) GetPath(orgId int, path string) []idx.Archive {
	m.RLock()
	defer m.RUnlock()
	tree, ok := m.tree[orgId]
	if !ok {
		return nil
	}
	node := tree.Items[path]
	if node == nil {
		return nil
	}
	archives := make([]idx.Archive, len(node.Defs))
	for i, def := range node.Defs {
		archive := m.defById[def]
		archives[i] = *archive
	}
	return archives
}

func (m *MemoryIdx) TagDetails(orgId int, key, filter string, from int64) (map[string]uint64, error) {
	if !TagSupport {
		log.Warn("memory-idx: received tag query, but tag support is disabled")
		return nil, nil
	}

	var re *regexp.Regexp
	if len(filter) > 0 {
		if filter[0] != byte('^') {
			filter = "^(?:" + filter + ")"
		}
		var err error
		re, err = regexp.Compile(filter)
		if err != nil {
			return nil, err
		}
	}

	m.RLock()
	defer m.RUnlock()

	tags, ok := m.tags[orgId]
	if !ok {
		return nil, nil
	}

	values, ok := tags[key]
	if !ok {
		return nil, nil
	}

	res := make(map[string]uint64)
	for value, ids := range values {
		if re != nil && !re.MatchString(value) {
			continue
		}

		count := uint64(0)
		if from > 0 {
			for id := range ids {
				def, ok := m.defById[id.String()]
				if !ok {
					corruptIndex.Inc()
					log.Error(3, "memory-idx: corrupt. ID %q is in tag index but not in the byId lookup table", id)
					continue
				}

				if def.LastUpdate < from {
					continue
				}

				count++
			}
		} else {
			count += uint64(len(ids))
		}

		if count > 0 {
			res[value] = count
		}
	}

	return res, nil
}

// FindTags returns tags matching the specified conditions
// prefix:      prefix match
// expressions: tagdb expressions in the same format as graphite
// from:        tags must have at least one metric with LastUpdate >= from
// limit:       the maximum number of results to return
//
// the results will always be sorted alphabetically for consistency
func (m *MemoryIdx) FindTags(orgId int, prefix string, expressions []string, from int64, limit uint) ([]string, error) {
	if !TagSupport {
		log.Warn("memory-idx: received tag query, but tag support is disabled")
		return nil, nil
	}
	var res []string

	// only if expressions are specified we need to build a tag query.
	// otherwise, the generation of the result set is much simpler
	if len(expressions) > 0 {
		// incorporate the tag prefix into the tag query expressions
		if len(prefix) > 0 {
			expressions = append(expressions, "__tag^="+prefix)
		}

		query, err := NewTagQuery(expressions, from)
		if err != nil {
			return nil, err
		}

		// only acquire lock after we're sure the query is valid
		m.RLock()
		defer m.RUnlock()

		tags, ok := m.tags[orgId]
		if !ok {
			return nil, nil
		}

		resMap := query.RunGetTags(tags, m.defById)
		for tag := range resMap {
			res = append(res, tag)
		}

		sort.Strings(res)
		if uint(len(res)) > limit {
			res = res[:limit]
		}
	} else {
		m.RLock()
		defer m.RUnlock()

		tags, ok := m.tags[orgId]
		if !ok {
			return nil, nil
		}

		tagsSorted := make([]string, 0, len(tags))
		for tag := range tags {
			if !strings.HasPrefix(tag, prefix) {
				continue
			}

			tagsSorted = append(tagsSorted, tag)
		}

		sort.Strings(tagsSorted)

		for _, tag := range tagsSorted {
			// only if from is specified we need to find at least one
			// metric with LastUpdate >= from
			if (from > 0 && m.hasOneMetricFrom(tags, tag, from)) || from == 0 {
				res = append(res, tag)
			}

			// the tags are processed in sorted order, so once we have have "limit" results we can break
			if uint(len(res)) >= limit {
				break
			}
		}
	}

	return res, nil
}

// FindTagValues returns tag values matching the specified conditions
// tag:         tag key match
// prefix:      value prefix match
// expressions: tagdb expressions in the same format as graphite
// from:        tags must have at least one metric with LastUpdate >= from
// limit:       the maximum number of results to return
//
// the results will always be sorted alphabetically for consistency
func (m *MemoryIdx) FindTagValues(orgId int, tag, prefix string, expressions []string, from int64, limit uint) ([]string, error) {
	if !TagSupport {
		log.Warn("memory-idx: received tag query, but tag support is disabled")
		return nil, nil
	}
	var res []string

	// only if expressions are specified we need to build a tag query.
	// otherwise, the generation of the result set is much simpler
	if len(expressions) > 0 {

		// add the value prefix into the expressions as an additional condition
		if len(prefix) > 0 {
			expressions = append(expressions, tag+"^="+prefix)
		} else {
			// if no value prefix has been specified we still require that at
			// least the given tag must be present
			expressions = append(expressions, tag+"!=")
		}

		query, err := NewTagQuery(expressions, from)
		if err != nil {
			return nil, err
		}

		// only acquire lock after we're sure the query is valid
		m.RLock()
		defer m.RUnlock()

		tags, ok := m.tags[orgId]
		if !ok {
			return nil, nil
		}

		ids := query.Run(tags, m.defById)
		valueMap := make(map[string]struct{})
		prefix := tag + "="
		for id := range ids {
			var ok bool
			var def *idx.Archive
			if def, ok = m.defById[id.String()]; !ok {
				// should never happen because every ID in the tag index
				// must be present in the byId lookup table
				corruptIndex.Inc()
				log.Error(3, "memory-idx: ID %q is in tag index but not in the byId lookup table", id)
				continue
			}

			// special case if the tag to complete values for is "name"
			if tag == "name" {
				valueMap[def.Name] = struct{}{}
			} else {
				for _, t := range def.Tags {
					if !strings.HasPrefix(t, prefix) {
						continue
					}

					// keep the value after "=", that's why "+1"
					valueMap[t[len(prefix):]] = struct{}{}
				}
			}
		}

		res = make([]string, 0, len(valueMap))
		for v := range valueMap {
			res = append(res, v)
		}
	} else {
		m.RLock()
		defer m.RUnlock()

		tags, ok := m.tags[orgId]
		if !ok {
			return nil, nil
		}

		vals, ok := tags[tag]
		if !ok {
			return nil, nil
		}

		res = make([]string, 0, len(vals))
		for val := range vals {
			if !strings.HasPrefix(val, prefix) {
				continue
			}

			res = append(res, val)
		}
	}

	sort.Strings(res)
	if uint(len(res)) > limit {
		res = res[:limit]
	}

	return res, nil
}

// Tags returns a list of all tag keys associated with the metrics of a given
// organization. The return values are filtered by the regex in the second parameter.
// If the third parameter is >0 then only metrics will be accounted of which the
// LastUpdate time is >= the given value.
func (m *MemoryIdx) Tags(orgId int, filter string, from int64) ([]string, error) {
	if !TagSupport {
		log.Warn("memory-idx: received tag query, but tag support is disabled")
		return nil, nil
	}

	var re *regexp.Regexp
	if len(filter) > 0 {
		if filter[0] != byte('^') {
			filter = "^(?:" + filter + ")"
		}
		var err error
		re, err = regexp.Compile(filter)
		if err != nil {
			return nil, err
		}
	}

	m.RLock()
	defer m.RUnlock()

	tags, ok := m.tags[orgId]
	if !ok {
		return nil, nil
	}

	var res []string

	// if there is no filter/from given we know how much space we'll need
	// and can preallocate it
	if re == nil && from == 0 {
		res = make([]string, 0, len(tags))
	}

	for tag := range tags {
		// filter by pattern if one was given
		if re != nil && !re.MatchString(tag) {
			continue
		}

		// if from is > 0 we need to find at least one metric definition where
		// LastUpdate >= from before we add the tag to the result set
		if (from > 0 && m.hasOneMetricFrom(tags, tag, from)) || from == 0 {
			res = append(res, tag)
		}
	}

	return res, nil
}

func (m *MemoryIdx) hasOneMetricFrom(tags TagIndex, tag string, from int64) bool {
	for _, ids := range tags[tag] {
		for id := range ids {
			def, ok := m.defById[id.String()]
			if !ok {
				corruptIndex.Inc()
				log.Error(3, "memory-idx: corrupt. ID %q is in tag index but not in the byId lookup table", id)
				continue
			}

			// as soon as we found one metric definition with LastUpdate >= from
			// we can return true
			if def.LastUpdate >= from {
				return true
			}
		}
	}
	return false
}

func (m *MemoryIdx) FindByTag(orgId int, expressions []string, from int64) ([]idx.Node, error) {
	if !TagSupport {
		log.Warn("memory-idx: received tag query, but tag support is disabled")
		return nil, nil
	}

	query, err := NewTagQuery(expressions, from)
	if err != nil {
		return nil, err
	}

	m.RLock()
	defer m.RUnlock()

	ids := m.idsByTagQuery(orgId, query)
	res := make([]idx.Node, 0, len(ids))
	for id := range ids {
		def, ok := m.defById[id.String()]
		if !ok {
			corruptIndex.Inc()
			log.Error(3, "memory-idx: corrupt. ID %q has been given, but it is not in the byId lookup table", id)
			continue
		}

		res = append(res, idx.Node{
			Path:        def.NameWithTags(),
			Leaf:        true,
			HasChildren: false,
			Defs:        []idx.Archive{*def},
		})
	}
	return res, nil
}

func (m *MemoryIdx) idsByTagQuery(orgId int, query TagQuery) IdSet {
	tags, ok := m.tags[orgId]
	if !ok {
		return nil
	}

	return query.Run(tags, m.defById)
}

func (m *MemoryIdx) Find(orgId int, pattern string, from int64) ([]idx.Node, error) {
	pre := time.Now()
	m.RLock()
	defer m.RUnlock()
	matchedNodes, err := m.find(orgId, pattern)
	if err != nil {
		return nil, err
	}
	publicNodes, err := m.find(-1, pattern)
	if err != nil {
		return nil, err
	}
	matchedNodes = append(matchedNodes, publicNodes...)
	log.Debug("memory-idx: %d nodes matching pattern %s found", len(matchedNodes), pattern)
	results := make([]idx.Node, 0)
	seen := make(map[string]struct{})
	// if there are public (orgId -1) and private leaf nodes with the same series
	// path, then the public metricDefs will be excluded.
	for _, n := range matchedNodes {
		if _, ok := seen[n.Path]; !ok {
			idxNode := idx.Node{
				Path:        n.Path,
				Leaf:        n.Leaf(),
				HasChildren: n.HasChildren(),
			}
			if idxNode.Leaf {
				idxNode.Defs = make([]idx.Archive, 0, len(n.Defs))
				for _, id := range n.Defs {
					def := m.defById[id]
					if from != 0 && def.LastUpdate < from {
						statFiltered.Inc()
						log.Debug("memory-idx: from is %d, so skipping %s which has LastUpdate %d", from, def.Id, def.LastUpdate)
						continue
					}
					log.Debug("memory-idx Find: adding to path %s archive id=%s name=%s int=%d schemaId=%d aggId=%d lastSave=%d", n.Path, def.Id, def.Name, def.Interval, def.SchemaId, def.AggId, def.LastSave)
					idxNode.Defs = append(idxNode.Defs, *def)
				}
				if len(idxNode.Defs) == 0 {
					continue
				}
			}
			results = append(results, idxNode)
			seen[n.Path] = struct{}{}
		} else {
			log.Debug("memory-idx: path %s already seen", n.Path)
		}
	}
	log.Debug("memory-idx: %d nodes has %d unique paths.", len(matchedNodes), len(results))
	statFindDuration.Value(time.Since(pre))
	return results, nil
}

func (m *MemoryIdx) find(orgId int, pattern string) ([]*Node, error) {
<<<<<<< HEAD
	var results []*Node
	tree, ok := m.tree[orgId]
=======
	tree, ok := m.Tree[orgId]
>>>>>>> 4212925b
	if !ok {
		log.Debug("memory-idx: orgId %d has no metrics indexed.", orgId)
		return nil, nil
	}

	var nodes []string
	if strings.Index(pattern, ";") == -1 {
		nodes = strings.Split(pattern, ".")
	} else {
		nodes = strings.SplitN(pattern, ";", 2)
		tags := nodes[1]
		nodes = strings.Split(nodes[0], ".")
		nodes[len(nodes)-1] += ";" + tags
	}

	// pos is the index of the first node with special chars, or one past the last node if exact
	// for a query like foo.bar.baz, pos is 3
	// for a query like foo.bar.* or foo.bar, pos is 2
	// for a query like foo.b*.baz, pos is 1
	pos := len(nodes)
	for i := 0; i < len(nodes); i++ {
		if strings.ContainsAny(nodes[i], "*{}[]?") {
			log.Debug("memory-idx: found first pattern sequence at node %s pos %d", nodes[i], i)
			pos = i
			break
		}
	}
	var branch string
	if pos != 0 {
		branch = strings.Join(nodes[:pos], ".")
	}
	log.Debug("memory-idx: starting search at orgId %d, node %q", orgId, branch)
	startNode, ok := tree.Items[branch]

	if !ok {
		log.Debug("memory-idx: branch %q does not exist in the index for orgId %d", branch, orgId)
		return nil, nil
	}

	if startNode == nil {
		corruptIndex.Inc()
		log.Error(3, "memory-idx: startNode is nil. org=%d,patt=%q,pos=%d,branch=%q", orgId, pattern, pos, branch)
		return nil, errors.NewInternal("hit an empty path in the index")
	}

	children := []*Node{startNode}
	for i := pos; i < len(nodes); i++ {
		p := nodes[i]

		matcher, err := getMatcher(p)

		if err != nil {
			return nil, err
		}

		var grandChildren []*Node
		for _, c := range children {
			if !c.HasChildren() {
				log.Debug("memory-idx: end of branch reached at %s with no match found for %s", c.Path, pattern)
				// expecting a branch
				continue
			}
			log.Debug("memory-idx: searching %d children of %s that match %s", len(c.Children), c.Path, nodes[i])
			matches := matcher(c.Children)
			for _, m := range matches {
				newBranch := c.Path + "." + m
				if c.Path == "" {
					newBranch = m
				}
				grandChild := tree.Items[newBranch]
				if grandChild == nil {
					corruptIndex.Inc()
					log.Error(3, "memory-idx: grandChild is nil. org=%d,patt=%q,i=%d,pos=%d,p=%q,path=%q", orgId, pattern, i, pos, p, newBranch)
					return nil, errors.NewInternal("hit an empty path in the index")
				}

				grandChildren = append(grandChildren, grandChild)
			}
		}
		children = grandChildren
		if len(children) == 0 {
			log.Debug("memory-idx: pattern does not match any series.")
			break
		}
	}

	log.Debug("memory-idx: reached pattern length. %d nodes matched", len(children))
	return children, nil
}

func (m *MemoryIdx) List(orgId int) []idx.Archive {
	pre := time.Now()
	m.RLock()
	defer m.RUnlock()

	orgs := make(map[int]struct{})
	if orgId == -1 {
		log.Info("memory-idx: returning all metricDefs for all orgs")
		for org := range m.tree {
			orgs[org] = struct{}{}
		}
		for org := range m.tags {
			orgs[org] = struct{}{}
		}
	} else {
		orgs[-1] = struct{}{}
		orgs[orgId] = struct{}{}
	}

	defs := make([]idx.Archive, 0)
	for _, def := range m.defById {
		if _, ok := orgs[def.OrgId]; !ok {
			continue
		}
		defs = append(defs, *def)
	}

	statListDuration.Value(time.Since(pre))

	return defs
}

func (m *MemoryIdx) DeleteTagged(orgId int, paths []string) ([]idx.Archive, error) {
	if !TagSupport {
		log.Warn("memory-idx: received tag query, but tag support is disabled")
		return nil, nil
	}

	queries := make([]TagQuery, 0, len(paths))
	for _, path := range paths {
		elements := strings.Split(path, ";")
		if len(elements) < 2 {
			continue
		}
		expressions := elements[1:]
		expressions = append(expressions, "name="+elements[0])

		q, err := NewTagQuery(expressions, 0)
		if err != nil {
			return nil, err
		}
		queries = append(queries, q)
	}

	ids := make(IdSet)
	for _, query := range queries {
		m.RLock()
		queryIds := m.idsByTagQuery(orgId, query)
		m.RUnlock()

		for id := range queryIds {
			ids[id] = struct{}{}
		}
	}

	m.Lock()
	defer m.Unlock()
	return m.deleteTaggedByIdSet(orgId, ids), nil
}

// deleteTaggedByIdSet deletes a map of ids from the tag index and also the DefByIds
// it is important that only IDs of series with tags get passed in here, because
// otherwise the result might be inconsistencies between DefByIDs and the tree index.
func (m *MemoryIdx) deleteTaggedByIdSet(orgId int, ids IdSet) []idx.Archive {
	tags, ok := m.tags[orgId]
	if !ok {
		return nil
	}

	deletedDefs := make([]idx.Archive, 0, len(ids))
	for id := range ids {
		idStr := id.String()
		def, ok := m.defById[idStr]
		if !ok {
			// not necessarily a corruption, the id could have been deleted
			// while we switched from read to write lock
			continue
		}
		if !m.deindexTags(tags, &def.MetricDefinition) {
			continue
		}
		deletedDefs = append(deletedDefs, *def)
		delete(m.defById, idStr)
	}

	statMetricsActive.Add(-1 * len(ids))

	return deletedDefs
}

func (m *MemoryIdx) Delete(orgId int, pattern string) ([]idx.Archive, error) {
	var deletedDefs []idx.Archive
	pre := time.Now()
	m.Lock()
	defer m.Unlock()
	found, err := m.find(orgId, pattern)
	if err != nil {
		return nil, err
	}

	for _, f := range found {
		deleted := m.delete(orgId, f, true, true)
		statMetricsActive.DecUint32(uint32(len(deleted)))
		deletedDefs = append(deletedDefs, deleted...)
	}
	statDeleteDuration.Value(time.Since(pre))

	return deletedDefs, nil
}

func (m *MemoryIdx) delete(orgId int, n *Node, deleteEmptyParents, deleteChildren bool) []idx.Archive {
	tree := m.tree[orgId]
	deletedDefs := make([]idx.Archive, 0)
	if deleteChildren && n.HasChildren() {
		log.Debug("memory-idx: deleting branch %s", n.Path)
		// walk up the tree to find all leaf nodes and delete them.
		for _, child := range n.Children {
			node, ok := tree.Items[n.Path+"."+child]
			if !ok {
				corruptIndex.Inc()
				log.Error(3, "memory-idx: node %q missing. Index is corrupt.", n.Path+"."+child)
				continue
			}
			log.Debug("memory-idx: deleting child %s from branch %s", node.Path, n.Path)
			deleted := m.delete(orgId, node, false, true)
			deletedDefs = append(deletedDefs, deleted...)
		}
		n.Children = nil
	}

	// delete the metricDefs
	for _, id := range n.Defs {
		log.Debug("memory-idx: deleting %s from index", id)
		deletedDefs = append(deletedDefs, *m.defById[id])
		delete(m.defById, id)
	}

	n.Defs = nil

	if n.HasChildren() {
		return deletedDefs
	}

	// delete the node.
	delete(tree.Items, n.Path)

	if !deleteEmptyParents {
		return deletedDefs
	}

	// delete node from the branches
	// e.g. for foo.bar.baz
	// branch "foo.bar" -> node "baz"
	// branch "foo"     -> node "bar"
	// branch ""        -> node "foo"
	nodes := strings.Split(n.Path, ".")
	for i := len(nodes) - 1; i >= 0; i-- {
		branch := strings.Join(nodes[:i], ".")
		log.Debug("memory-idx: removing %s from branch %s", nodes[i], branch)
		bNode, ok := tree.Items[branch]
		if !ok {
			corruptIndex.Inc()
			log.Error(3, "memory-idx: node %s missing. Index is corrupt.", branch)
			continue
		}
		if len(bNode.Children) > 1 {
			newChildren := make([]string, 0, len(bNode.Children)-1)
			for _, child := range bNode.Children {
				if child != nodes[i] {
					newChildren = append(newChildren, child)
				} else {
					log.Debug("memory-idx: %s removed from children list of branch %s", child, bNode.Path)
				}
			}
			bNode.Children = newChildren
			log.Debug("memory-idx: branch %s has other children. Leaving it in place", bNode.Path)
			// no need to delete any parents as they are needed by this node and its
			// remaining children
			break
		}

		if len(bNode.Children) == 0 {
			corruptIndex.Inc()
			log.Error(3, "memory-idx: branch %s has no children while trying to delete %s. Index is corrupt", branch, nodes[i])
			break
		}

		if bNode.Children[0] != nodes[i] {
			corruptIndex.Inc()
			log.Error(3, "memory-idx: %s not in children list for branch %s. Index is corrupt", nodes[i], branch)
			break
		}
		bNode.Children = nil
		if bNode.Leaf() {
			log.Debug("memory-idx: branch %s is also a leaf node, keeping it.", branch)
			break
		}
		log.Debug("memory-idx: branch %s has no children and is not a leaf node, deleting it.", branch)
		delete(tree.Items, branch)
	}

	return deletedDefs
}

// delete series from the index if they have not been seen since "oldest"
func (m *MemoryIdx) Prune(orgId int, oldest time.Time) ([]idx.Archive, error) {
	oldestUnix := oldest.Unix()
	orgs := make(map[int]struct{})
	if orgId == -1 {
		log.Info("memory-idx: pruning stale metricDefs across all orgs")
		m.RLock()
		for org := range m.tree {
			orgs[org] = struct{}{}
		}
		if TagSupport {
			for org := range m.tags {
				orgs[org] = struct{}{}
			}
		}
		m.RUnlock()
	} else {
		orgs[orgId] = struct{}{}
	}

	var pruned []idx.Archive
	toPruneUntagged := make(map[int]map[string]struct{}, len(orgs))
	toPruneTagged := make(map[int]IdSet, len(orgs))
	for org := range orgs {
		toPruneTagged[org] = make(IdSet)
		toPruneUntagged[org] = make(map[string]struct{})
	}
	pre := time.Now()

	m.RLock()
DEFS:
	for _, def := range m.defById {
		if _, ok := orgs[def.OrgId]; !ok {
			continue DEFS
		}

		if def.LastUpdate >= oldestUnix {
			continue DEFS
		}

		if len(def.Tags) == 0 {
			tree, ok := m.tree[def.OrgId]
			if !ok {
				continue DEFS
			}

			n, ok := tree.Items[def.Name]
			if !ok || !n.Leaf() {
				continue DEFS
			}

			for _, id := range n.Defs {
				if m.defById[id].LastUpdate >= oldestUnix {
					continue DEFS
				}
			}

			toPruneUntagged[def.OrgId][n.Path] = struct{}{}
		} else {
			defs := m.defByTagSet.defs(def.OrgId, def.NameWithTags())
			// if any other MetricDef with the same tag set is not expired yet,
			// then we do not want to prune any of them
			for def := range defs {
				if def.LastUpdate >= oldestUnix {
					continue DEFS
				}
			}

			for def := range defs {
				id, err := idx.NewMetricIDFromString(def.Id)
				if err != nil {
					log.Error(3, "memory-idx: corrupt index. ID format %s seems to be invalid", def.Id)
					continue
				}

				toPruneTagged[def.OrgId][id] = struct{}{}
			}
		}
	}
	m.RUnlock()

	for org, ids := range toPruneTagged {
		if len(ids) == 0 {
			continue
		}
		m.Lock()
		defs := m.deleteTaggedByIdSet(org, ids)
		m.Unlock()
		pruned = append(pruned, defs...)
	}

	for org, paths := range toPruneUntagged {
		if len(paths) == 0 {
			continue
		}

		m.Lock()
		tree, ok := m.tree[org]
		if !ok {
			m.Unlock()
			continue
		}

		for path := range paths {
			n, ok := tree.Items[path]
			if !ok {
				m.Unlock()
				log.Debug("memory-idx: series %s for orgId:%d was identified for pruning but cannot be found.", path, org)
				continue
			}

			log.Debug("memory-idx: series %s for orgId:%d is stale. pruning it.", n.Path, org)
			defs := m.delete(org, n, true, false)
			pruned = append(pruned, defs...)
		}
		m.Unlock()
	}

	statMetricsActive.Add(-1 * len(pruned))

	if orgId == -1 {
		log.Info("memory-idx: pruning stale metricDefs from memory for all orgs took %s", time.Since(pre).String())
	}

	statPruneDuration.Value(time.Since(pre))
	return pruned, nil
}

func getMatcher(path string) (func([]string) []string, error) {
	// Matches everything
	if path == "*" {
		return func(children []string) []string {
			log.Debug("memory-idx: Matching all children")
			return children
		}, nil
	}

	var patterns []string
	if strings.ContainsAny(path, "{}") {
		patterns = expandQueries(path)
	} else {
		patterns = []string{path}
	}

	// Convert to regex and match
	if strings.ContainsAny(path, "*[]?") {
		regexes := make([]*regexp.Regexp, 0, len(patterns))
		for _, p := range patterns {
			r, err := regexp.Compile(toRegexp(p))
			if err != nil {
				log.Debug("memory-idx: regexp failed to compile. %s - %s", p, err)
				return nil, errors.NewBadRequest(err.Error())
			}
			regexes = append(regexes, r)
		}

		return func(children []string) []string {
			var matches []string
			for _, r := range regexes {
				for _, c := range children {
					if r.MatchString(c) {
						log.Debug("memory-idx: %s =~ %s", c, r.String())
						matches = append(matches, c)
					}
				}
			}
			return matches
		}, nil
	}

	// Exact match one or more values
	return func(children []string) []string {
		var results []string
		for _, p := range patterns {
			for _, c := range children {
				if c == p {
					log.Debug("memory-idx: %s matches %s", c, p)
					results = append(results, c)
					break
				}
			}
		}
		return results
	}, nil
}

// We don't use filepath.Match as it doesn't support {} because that's not posix, it's a bashism
// the easiest way of implementing this extra feature is just expanding single queries
// that contain these queries into multiple queries, which will be checked separately
// and the results of which will be ORed.
func expandQueries(query string) []string {
	queries := []string{query}

	// as long as we find a { followed by a }, split it up into subqueries, and process
	// all queries again
	// we only stop once there are no more queries that still have {..} in them
	keepLooking := true
	for keepLooking {
		expanded := make([]string, 0)
		keepLooking = false
		for _, query := range queries {
			lbrace := strings.Index(query, "{")
			rbrace := -1
			if lbrace > -1 {
				rbrace = strings.Index(query[lbrace:], "}")
				if rbrace > -1 {
					rbrace += lbrace
				}
			}

			if lbrace > -1 && rbrace > -1 {
				keepLooking = true
				expansion := query[lbrace+1 : rbrace]
				options := strings.Split(expansion, ",")
				for _, option := range options {
					expanded = append(expanded, query[:lbrace]+option+query[rbrace+1:])
				}
			} else {
				expanded = append(expanded, query)
			}
		}
		queries = expanded
	}
	return queries
}

func toRegexp(pattern string) string {
	p := pattern
	p = strings.Replace(p, "*", ".*", -1)
	p = strings.Replace(p, "?", ".?", -1)
	p = "^" + p + "$"
	return p
}<|MERGE_RESOLUTION|>--- conflicted
+++ resolved
@@ -899,12 +899,7 @@
 }
 
 func (m *MemoryIdx) find(orgId int, pattern string) ([]*Node, error) {
-<<<<<<< HEAD
-	var results []*Node
 	tree, ok := m.tree[orgId]
-=======
-	tree, ok := m.Tree[orgId]
->>>>>>> 4212925b
 	if !ok {
 		log.Debug("memory-idx: orgId %d has no metrics indexed.", orgId)
 		return nil, nil
