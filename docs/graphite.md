# Graphite

Metrictank aims to be a drop-in replacement for Graphite, but also to address a few of Graphite's shortcomings.
Here are some important functional differences to keep in mind:
(we specifically do not go into subjective things like performance or scalability here)

* currently no support for rewriting old data; for a given key and timestamp first write wins, not last. We aim to fix this.
* timeseries can change resolution (interval) over time, they will be merged seamlessly at read time.
* multiple rollup functions are supported and can be selected via consolidateBy() at query time. (except when using functions which change the nature of the data such as perSecond() etc)
* xFilesfactor is currently not supported
* will never move observations into the past (e.g. consolidation and rollups will only cause data to get an equal or higher timestamp)
* graphite timezone defaults to Chicago, we default to server time
* many functions are not implemented yet in metrictank itself, but it autodetects this and will proxy requests it cannot handle to graphite-web
  (which then uses metrictank as a simple backend).  See below for details



## Processing functions

Metrictank aims to be able to provide as much processing power as it can: we're in the process
of implementing [Graphite's extensive processing api](http://graphite.readthedocs.io/en/latest/functions.html) into metrictank itself.
We're only just getting started, which is why metrictank will automatically proxy requests to graphite if functions are requested
that it cannot provide. You can also choose to enable unstable functions via process=any
See also:
* [HTTP api docs for render endpoint](https://github.com/grafana/metrictank/blob/master/docs/http-api.md#graphite-query-api)
* [HTTP api configuration](https://github.com/grafana/metrictank/blob/master/docs/config.md#http-api).  Note the `fallback-graphite-addr` setting.

Here are the currently included functions:

<<<<<<< HEAD

| Function name and signature                                    | Alias       | Metrictank |
| -------------------------------------------------------------- | ----------- | ---------- |
| alias(seriesList, alias) seriesList                            |             | Stable     |
| aliasByNode(seriesList, nodeList) seriesList                   | aliasByTags | Stable     |
| aliasSub(seriesList, pattern, replacement) seriesList          |             | Stable     |
| averageSeries(seriesLists) series                              | avg         | Stable     |
| consolidateBy(seriesList, func) seriesList                     |             | Stable     |
| countSeries(seriesLists) series                                |             | Stable     |
| diffSeries(seriesLists) series                                 |             | Stable     |
| divideSeries(dividend, divisor) seriesList                     |             | Stable     |
| divideSeriesLists(dividends, divisors) seriesList              |             | Stable     |
| exclude(seriesList, pattern) seriesList                        |             | Stable     |
| filterSeries(seriesList, func, operator, threshold) seriesList |             | Stable     |
| grep(seriesList, pattern) seriesList                           |             | Stable     |
| groupByTags(seriesList, func, tagList) seriesList              |             | Stable     |
| isNonNull(seriesList) seriesList                               |             | Stable     |
| maxSeries(seriesList) series                                   | max         | Stable     |
| minSeries(seriesList) series                                   | min         | Stable     |
| multiplySeries(seriesList) series                              |             | Stable     |
| movingAverage(seriesLists, windowSize) seriesList              |             | Unstable   |
| perSecond(seriesLists) seriesList                              |             | Stable     |
| rangeOfSeries(seriesList) series                               |             | Stable     |
| scale(seriesList, num) series                                  |             | Stable     |
| scaleToSeconds(seriesList, seconds) series                     |             | Stable     |
| stddevSeries(seriesList) series                                |             | Stable     |
| sumSeries(seriesLists) series                                  | sum         | Stable     |
| summarize(seriesList) seriesList                               |             | Stable     |
| transformNull(seriesList, default=0) seriesList                |             | Stable     |
=======
| Function name and signature                           | Alias       | Metrictank |
| ----------------------------------------------------- | ----------- | ---------- |
| alias(seriesList, alias) seriesList                   |             | Stable     |
| aliasByNode(seriesList, nodeList) seriesList          | aliasByTags | Stable     |
| aliasSub(seriesList, pattern, replacement) seriesList |             | Stable     |
| averageSeries(seriesLists) series                     | avg         | Stable     |
| consolidateBy(seriesList, func) seriesList            |             | Stable     |
| diffSeries(seriesLists) series                        |             | Stable     |
| divideSeries(dividend, divisor) seriesList            |             | Stable     |
| divideSeriesLists(dividends, divisors) seriesList     |             | Stable     |
| exclude(seriesList, pattern) seriesList               |             | Stable     |
| grep(seriesList, pattern) seriesList                  |             | Stable     |
| groupByTags(seriesList, func, tagList) seriesList     |             | Stable     |
| isNonNull(seriesList) seriesList                      |             | Stable     |
| maxSeries(seriesList) series                          | max         | Stable     |
| minSeries(seriesList) series                          | min         | Stable     |
| multiplySeries(seriesList) series                     |             | Stable     |
| movingAverage(seriesLists, windowSize) seriesList     |             | Unstable   |
| perSecond(seriesLists) seriesList                     |             | Stable     |
| rangeOfSeries(seriesList) series                      |             | Stable     |
| removeAboveValue(seriesList, n) seriesList            |             | Stable     |
| removeBelowValue(seriesList, n) seriesList            |             | Stable     |
| scale(seriesList, num) series                         |             | Stable     |
| scaleToSeconds(seriesList, seconds) series            |             | Stable     |
| stddevSeries(seriesList) series                       |             | Stable     |
| sumSeries(seriesLists) series                         | sum         | Stable     |
| summarize(seriesList) seriesList                      |             | Stable     |
| transformNull(seriesList, default=0) seriesList       |             | Stable     |
>>>>>>> b3ba6128
<|MERGE_RESOLUTION|>--- conflicted
+++ resolved
@@ -27,7 +27,6 @@
 
 Here are the currently included functions:
 
-<<<<<<< HEAD
 
 | Function name and signature                                    | Alias       | Metrictank |
 | -------------------------------------------------------------- | ----------- | ---------- |
@@ -51,39 +50,11 @@
 | movingAverage(seriesLists, windowSize) seriesList              |             | Unstable   |
 | perSecond(seriesLists) seriesList                              |             | Stable     |
 | rangeOfSeries(seriesList) series                               |             | Stable     |
+| removeAboveValue(seriesList, n) seriesList                     |             | Stable     |
+| removeBelowValue(seriesList, n) seriesList                     |             | Stable     |
 | scale(seriesList, num) series                                  |             | Stable     |
 | scaleToSeconds(seriesList, seconds) series                     |             | Stable     |
 | stddevSeries(seriesList) series                                |             | Stable     |
 | sumSeries(seriesLists) series                                  | sum         | Stable     |
 | summarize(seriesList) seriesList                               |             | Stable     |
 | transformNull(seriesList, default=0) seriesList                |             | Stable     |
-=======
-| Function name and signature                           | Alias       | Metrictank |
-| ----------------------------------------------------- | ----------- | ---------- |
-| alias(seriesList, alias) seriesList                   |             | Stable     |
-| aliasByNode(seriesList, nodeList) seriesList          | aliasByTags | Stable     |
-| aliasSub(seriesList, pattern, replacement) seriesList |             | Stable     |
-| averageSeries(seriesLists) series                     | avg         | Stable     |
-| consolidateBy(seriesList, func) seriesList            |             | Stable     |
-| diffSeries(seriesLists) series                        |             | Stable     |
-| divideSeries(dividend, divisor) seriesList            |             | Stable     |
-| divideSeriesLists(dividends, divisors) seriesList     |             | Stable     |
-| exclude(seriesList, pattern) seriesList               |             | Stable     |
-| grep(seriesList, pattern) seriesList                  |             | Stable     |
-| groupByTags(seriesList, func, tagList) seriesList     |             | Stable     |
-| isNonNull(seriesList) seriesList                      |             | Stable     |
-| maxSeries(seriesList) series                          | max         | Stable     |
-| minSeries(seriesList) series                          | min         | Stable     |
-| multiplySeries(seriesList) series                     |             | Stable     |
-| movingAverage(seriesLists, windowSize) seriesList     |             | Unstable   |
-| perSecond(seriesLists) seriesList                     |             | Stable     |
-| rangeOfSeries(seriesList) series                      |             | Stable     |
-| removeAboveValue(seriesList, n) seriesList            |             | Stable     |
-| removeBelowValue(seriesList, n) seriesList            |             | Stable     |
-| scale(seriesList, num) series                         |             | Stable     |
-| scaleToSeconds(seriesList, seconds) series            |             | Stable     |
-| stddevSeries(seriesList) series                       |             | Stable     |
-| sumSeries(seriesLists) series                         | sum         | Stable     |
-| summarize(seriesList) seriesList                      |             | Stable     |
-| transformNull(seriesList, default=0) seriesList       |             | Stable     |
->>>>>>> b3ba6128
