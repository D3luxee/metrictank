--- conflicted
+++ resolved
@@ -208,7 +208,7 @@
 	exprs, err := expr.ParseMany(request.Targets)
 	if err != nil {
 		err := response.WrapError(err)
-		if err.Code() == http.StatusBadRequest && !request.NoProxy {
+		if err.HTTPStatusCode() == http.StatusBadRequest && !request.NoProxy {
 			log.Infof("Proxying to Graphite because of error: %s", err.Error())
 			s.proxyToGraphite(ctx)
 			return
@@ -241,7 +241,7 @@
 	if err != nil {
 		fun, isUnknownFunction := err.(expr.ErrUnknownFunction)
 		err := response.WrapError(err)
-		if err.Code() == http.StatusBadRequest && !request.NoProxy {
+		if err.HTTPStatusCode() == http.StatusBadRequest && !request.NoProxy {
 			log.Infof("Proxying to Graphite because of error: %s", err.Error())
 			s.proxyToGraphite(ctx)
 			if isUnknownFunction {
@@ -258,16 +258,12 @@
 	out, meta, err := s.executePlan(execCtx, ctx.OrgId, plan)
 	if err != nil {
 		err := response.WrapError(err)
-<<<<<<< HEAD
-		if err.Code() == http.StatusBadRequest && !request.NoProxy {
+		if err.HTTPStatusCode() == http.StatusBadRequest && !request.NoProxy {
 			log.Infof("Proxying to Graphite because of error: %s", err.Error())
 			s.proxyToGraphite(ctx)
 			return
 		}
-		if err.Code() != http.StatusBadRequest {
-=======
 		if err.HTTPStatusCode() != http.StatusBadRequest {
->>>>>>> 72656ec9
 			tracing.Failure(execSpan)
 		}
 		tracing.Error(execSpan, err)
