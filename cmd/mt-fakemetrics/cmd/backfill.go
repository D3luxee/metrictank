// Copyright © 2018 Grafana Labs
//
// Licensed under the Apache License, Version 2.0 (the "License");
// you may not use this file except in compliance with the License.
// You may obtain a copy of the License at
//
//     http://www.apache.org/licenses/LICENSE-2.0
//
// Unless required by applicable law or agreed to in writing, software
// distributed under the License is distributed on an "AS IS" BASIS,
// WITHOUT WARRANTIES OR CONDITIONS OF ANY KIND, either express or implied.
// See the License for the specific language governing permissions and
// limitations under the License.

package cmd

import (
	"time"

	"github.com/grafana/metrictank/cmd/mt-fakemetrics/policy"
	"github.com/spf13/cobra"
)

var backfillCmd = &cobra.Command{
	Use:   "backfill",
	Short: "backfills old data and stops when 'now' is reached",
	Run: func(cmd *cobra.Command, args []string) {
		initStats(true, "backfill")
		period = int(periodDur.Seconds())
		flush = int(flushDur.Nanoseconds() / 1000 / 1000)
<<<<<<< HEAD
		out := getOutput()
		dataFeed(out, orgs, mpo, period, flush, int(offset.Seconds()), speedup, true, TaggedBuilder{metricName})
=======
		outs := getOutputs()

		vp, err := policy.ParseValuePolicy(valuePolicy)
		if err != nil {
			panic(err)
		}

		dataFeed(outs, orgs, mpo, period, flush, int(offset.Seconds()), speedup, true, TaggedBuilder{metricName}, vp)
>>>>>>> 3ae28ab0
	},
}

func init() {
	rootCmd.AddCommand(backfillCmd)
	backfillCmd.Flags().StringVar(&metricName, "metricname", "some.id.of.a.metric", "the metric name to use")
	backfillCmd.Flags().DurationVar(&offset, "offset", 0, "offset duration expression. (how far back in time to start. e.g. 1month, 6h, etc). must be a multiple of 1s")
	backfillCmd.Flags().IntVar(&orgs, "orgs", 1, "how many orgs to simulate")
	backfillCmd.Flags().IntVar(&mpo, "mpo", 100, "how many metrics per org to simulate")
	backfillCmd.Flags().IntVar(&speedup, "speedup", 1, "for each advancement of real time, how many advancements of fake data to simulate")
	backfillCmd.Flags().DurationVar(&flushDur, "flush", time.Second, "how often to flush metrics")
	backfillCmd.Flags().DurationVar(&periodDur, "period", time.Second, "period between metric points (must be a multiple of 1s)")
	backfillCmd.Flags().StringVar(&valuePolicy, "value-policy", "", "a value policy (i.e. \"single:1\" \"multiple:1,2,3,4,5\" \"timestamp\")")
}<|MERGE_RESOLUTION|>--- conflicted
+++ resolved
@@ -28,19 +28,14 @@
 		initStats(true, "backfill")
 		period = int(periodDur.Seconds())
 		flush = int(flushDur.Nanoseconds() / 1000 / 1000)
-<<<<<<< HEAD
 		out := getOutput()
-		dataFeed(out, orgs, mpo, period, flush, int(offset.Seconds()), speedup, true, TaggedBuilder{metricName})
-=======
-		outs := getOutputs()
 
 		vp, err := policy.ParseValuePolicy(valuePolicy)
 		if err != nil {
 			panic(err)
 		}
 
-		dataFeed(outs, orgs, mpo, period, flush, int(offset.Seconds()), speedup, true, TaggedBuilder{metricName}, vp)
->>>>>>> 3ae28ab0
+		dataFeed(out, orgs, mpo, period, flush, int(offset.Seconds()), speedup, true, TaggedBuilder{metricName}, vp)
 	},
 }
 
