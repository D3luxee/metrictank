package cluster

import (
	"crypto/tls"
	"flag"
	"net"
	"net/http"
	"time"

	"github.com/raintank/worldping-api/pkg/log"
	"github.com/rakyll/globalconf"
)

var (
	ClusterName        string
	primary            bool
	peersStr           string
	mode               string
	maxPrio            int
	httpTimeout        time.Duration
	minAvailableShards int

<<<<<<< HEAD
	client    http.Client
	transport *http.Transport
=======
	swimUseConfig               = "default-lan"
	swimBindAddrStr             string
	swimBindAddr                *net.TCPAddr
	swimTCPTimeout              time.Duration
	swimIndirectChecks          int
	swimRetransmitMult          int
	swimSuspicionMult           int
	swimSuspicionMaxTimeoutMult int
	swimPushPullInterval        time.Duration
	swimProbeInterval           time.Duration
	swimProbeTimeout            time.Duration
	swimDisableTcpPings         bool
	swimAwarenessMaxMultiplier  int
	swimGossipInterval          time.Duration
	swimGossipNodes             int
	swimGossipToTheDeadTime     time.Duration
	swimEnableCompression       bool
	swimDNSConfigPath           string

	client http.Client
>>>>>>> c2d26472
)

func ConfigSetup() {
	clusterCfg := flag.NewFlagSet("cluster", flag.ExitOnError)
	clusterCfg.StringVar(&ClusterName, "name", "metrictank", "Unique name of the cluster.")
	clusterCfg.BoolVar(&primary, "primary-node", false, "the primary node writes data to cassandra. There should only be 1 primary node per shardGroup.")
	clusterCfg.StringVar(&peersStr, "peers", "", "TCP addresses of other nodes, comma separated. use this if you shard your data and want to query other instances")
	clusterCfg.StringVar(&mode, "mode", "single", "Operating mode of cluster. (single|multi)")
	clusterCfg.DurationVar(&httpTimeout, "http-timeout", time.Second*60, "How long to wait before aborting http requests to cluster peers and returning a http 503 service unavailable")
	clusterCfg.IntVar(&maxPrio, "max-priority", 10, "maximum priority before a node should be considered not-ready.")
	clusterCfg.IntVar(&minAvailableShards, "min-available-shards", 0, "minimum number of shards that must be available for a query to be handled.")
	globalconf.Register("cluster", clusterCfg)

	swimCfg := flag.NewFlagSet("swim", flag.ExitOnError)
	swimCfg.StringVar(&swimUseConfig, "use-config", "manual", "config setting to use. If set to anything but manual, will override all other swim settings. Use manual|default-lan|default-local|default-wan. see https://godoc.org/github.com/hashicorp/memberlist#Config . Note all our swim settings correspond to default-lan")
	swimCfg.StringVar(&swimBindAddrStr, "bind-addr", "0.0.0.0:7946", "binding TCP Address for UDP and TCP gossip")
	swimCfg.DurationVar(&swimTCPTimeout, "tcp-timeout", 10*time.Second, "timeout for establishing a stream connection with peers for a full state sync, and for stream reads and writes")
	swimCfg.IntVar(&swimIndirectChecks, "indirect-checks", 3, "number of nodes that will be asked to perform an indirect probe of a node in the case a direct probe fails")
	swimCfg.IntVar(&swimRetransmitMult, "retransmit-mult", 4, "multiplier for number of retransmissions for gossip messages. Retransmits = RetransmitMult * log(N+1)")
	swimCfg.IntVar(&swimSuspicionMult, "suspicion-multi", 4, "multiplier for determining when inaccessible/suspect node is delared dead. SuspicionTimeout = SuspicionMult * log(N+1) * ProbeInterval")
	swimCfg.IntVar(&swimSuspicionMaxTimeoutMult, "suspicion-max-timeout-mult", 6, "multiplier for upper bound on detection time.  SuspicionMaxTimeout = SuspicionMaxTimeoutMult * SuspicionTimeout")
	swimCfg.DurationVar(&swimPushPullInterval, "push-pull-interval", 30*time.Second, "interval between complete state syncs. 0 will disable state push/pull syncs")
	swimCfg.DurationVar(&swimProbeInterval, "probe-interval", 1*time.Second, "interval between random node probes")
	swimCfg.DurationVar(&swimProbeTimeout, "probe-timeout", 500*time.Millisecond, "timeout to wait for an ack from a probed node before assuming it is unhealthy. This should be set to 99-percentile of network RTT")
	swimCfg.BoolVar(&swimDisableTcpPings, "disable-tcp-pings", false, "turn off the fallback TCP pings that are attempted if the direct UDP ping fails")
	swimCfg.IntVar(&swimAwarenessMaxMultiplier, "awareness-max-multiplier", 8, "will increase the probe interval if the node becomes aware that it might be degraded and not meeting the soft real time requirements to reliably probe other nodes.")
	swimCfg.IntVar(&swimGossipNodes, "gossip-nodes", 3, "number of random nodes to send gossip messages to per GossipInterval")
	swimCfg.DurationVar(&swimGossipInterval, "gossip-interval", 200*time.Millisecond, "interval between sending messages that need to be gossiped that haven't been able to piggyback on probing messages. 0 disables non-piggyback gossip")
	swimCfg.DurationVar(&swimGossipToTheDeadTime, "gossip-to-the-dead-time", 30*time.Second, "interval after which a node has died that we will still try to gossip to it. This gives it a chance to refute")
	swimCfg.BoolVar(&swimEnableCompression, "enable-compression", true, "message compression")
	swimCfg.StringVar(&swimDNSConfigPath, "dns-config-path", "/etc/resolv.conf", "system's DNS config file. Override allows for easier testing")
	globalconf.Register("swim", swimCfg)
}

func ConfigProcess() {
	if !validMode(mode) {
		log.Fatal(4, "CLU Config: invalid cluster operating mode")
	}

	Mode = ModeType(mode)

	if mode != ModeMulti {
		return
	}

	var err error
	swimBindAddr, err = net.ResolveTCPAddr("tcp", swimBindAddrStr)
	if err != nil {
		log.Fatal(4, "CLU Config: swim-bind-addr is not a valid TCP address: %s", err.Error())
	}

	if httpTimeout == 0 {
		log.Fatal(4, "CLU Config: http-timeout must be a non-zero duration string like 60s")
	}

<<<<<<< HEAD
	clusterHost = addr.IP
	clusterPort = addr.Port

	Mode = ModeType(mode)
	transport = &http.Transport{
		TLSClientConfig: &tls.Config{InsecureSkipVerify: true},
		Proxy:           http.ProxyFromEnvironment,
		Dial: (&net.Dialer{
			Timeout:   time.Second * 5,
			KeepAlive: 30 * time.Second,
		}).Dial,
		TLSHandshakeTimeout: time.Second,
	}
=======
>>>>>>> c2d26472
	client = http.Client{
		Transport: transport,
		Timeout:   httpTimeout,
	}

	if swimUseConfig != "manual" && swimUseConfig != "default-lan" && swimUseConfig != "default-local" && swimUseConfig != "default-wan" {
		log.Fatal(4, "CLU Config: invalid swim-use-config setting")
	}
}<|MERGE_RESOLUTION|>--- conflicted
+++ resolved
@@ -20,10 +20,6 @@
 	httpTimeout        time.Duration
 	minAvailableShards int
 
-<<<<<<< HEAD
-	client    http.Client
-	transport *http.Transport
-=======
 	swimUseConfig               = "default-lan"
 	swimBindAddrStr             string
 	swimBindAddr                *net.TCPAddr
@@ -43,8 +39,8 @@
 	swimEnableCompression       bool
 	swimDNSConfigPath           string
 
-	client http.Client
->>>>>>> c2d26472
+	client    http.Client
+	transport *http.Transport
 )
 
 func ConfigSetup() {
@@ -100,11 +96,6 @@
 		log.Fatal(4, "CLU Config: http-timeout must be a non-zero duration string like 60s")
 	}
 
-<<<<<<< HEAD
-	clusterHost = addr.IP
-	clusterPort = addr.Port
-
-	Mode = ModeType(mode)
 	transport = &http.Transport{
 		TLSClientConfig: &tls.Config{InsecureSkipVerify: true},
 		Proxy:           http.ProxyFromEnvironment,
@@ -114,8 +105,6 @@
 		}).Dial,
 		TLSHandshakeTimeout: time.Second,
 	}
-=======
->>>>>>> c2d26472
 	client = http.Client{
 		Transport: transport,
 		Timeout:   httpTimeout,
